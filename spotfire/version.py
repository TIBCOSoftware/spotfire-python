--- conflicted
+++ resolved
@@ -3,8 +3,4 @@
 # in the license file that is distributed with this file.
 
 # pylint: skip-file
-<<<<<<< HEAD
-__version__="1.3.0.geopandas"
-=======
-__version__="1.4.0.dev0"
->>>>>>> 417e5fd0
+__version__="1.4.0.dev0"